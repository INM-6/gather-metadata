#!/usr/bin/env python
# encoding: utf8

# beNNch - Unified execution, collection, analysis and
# comparison of neural network simulation benchmarks.
# Copyright (C) 2021 Forschungszentrum Juelich GmbH, INM-6

# This program is free software: you can redistribute it and/or modify it under
# the terms of the GNU General Public License as published by the Free Software
# Foundation, either version 3 of the License, or (at your option) any later
# version.
# This program is distributed in the hope that it will be useful, but WITHOUT
# ANY WARRANTY; without even the implied warranty of MERCHANTABILITY or FITNESS
# FOR A PARTICULAR PURPOSE. See the GNU General Public License for more
# details.  You should have received a copy of the GNU General Public License
# along with this program. If not, see <https://www.gnu.org/licenses/>.

# SPDX-License-Identifier: GPL-3.0-or-later
"""
Collector for generic metadata of HPC execution environment.

Usage: gathermetadata [options] <outdir>

Options:
    -v, --verbose       increase output
    -h, --help          print this text
"""
import logging
import logging.config
import shlex
import time
from pathlib import Path
from pprint import pformat
from subprocess import DEVNULL, PIPE, CalledProcessError, Popen, TimeoutExpired
from typing import Dict

from docopt import docopt  # type: ignore

log = logging.getLogger()
logging.basicConfig(level=logging.DEBUG)

log = logging.getLogger()

try:
    import yaml

    basepath = Path(__file__).parent
    with (basepath / "../logging.yaml").open("r", encoding="utf8") as logconfig:
        logging.config.dictConfig(yaml.safe_load(logconfig))
except ImportError as exc:
    logging.basicConfig(level=logging.DEBUG)
    log.warning("using basic logging config due to exception %s", exc)
except FileNotFoundError as exc:
    logging.basicConfig(level=logging.DEBUG)
    log.warning("using basic logging config due to exception %s", exc)

_recordables = {
    "date": "date --iso=seconds",
    "lshw": "lshw -json -quiet",
    "dmidecode": "dmidecode",
    "lspci": "lspci -v",
    "false": "/bin/false",
    "broken": "nothing",
    "cpuinfo": "cat /proc/cpuinfo",
    "meminfo": "cat /proc/meminfo",
    "env-vars": "/usr/bin/env",
    "ldd-nest": "ldd nest",
    "conda-environment": "conda env export",
    "hostname": "hostname -f",
    "ompi_info": "ompi_info",
    "ip-r": "ip r",
    "ip-l": "ip l",
    "nproc": "nproc",
    "hwloc-info": "hwloc-info",
    "hwloc-ls": "hwloc-ls",
    # 'hwloc-topology': 'hwloc-gather-topology {outdir}/hwloc-topology',
<<<<<<< HEAD
    'lstopo': 'lstopo --of ascii {outdir}/{name}',
    'getconf': 'getconf -a',
    'ulimit': 'ulimit -a',
    'modules': 'module list',
    'ps-aux': 'ps aux',
    'scontrol': 'scontrol show jobid ${SLURM_JOBID} -d',
    'mpivars': 'mpivars',
=======
    "lstopo": "lstopo --of ascii {outdir}/{name}",
    "getconf": "getconf -a",
    "ulimit": "ulimit -a",
    "modules": "module list",
    "ps-aux": "ps aux",
    "scontrol": "scontrol show jobid ${SLURM_JOBID} -d",
>>>>>>> 1cf993ed
}


class Recorder:
    "Record metadata and handle all error cases."

    def __init__(self, outdir: str = "about", timeout: int = 3, errors_fatal: bool = False):
        self.errors_fatal = errors_fatal
        self.timeout = timeout
        self.logtimethres = 10  # seconds
        self.outdir = Path(outdir or ".")
        if not self.outdir.is_dir():
            self.outdir.mkdir()
            log.warning("created output directory %s", outdir)

    def __make_command(self, name, command):
        "Build a Popen compatible list to run the command."
        parameters = {
            "outdir": self.outdir,
            "name": name,
            "command": command,
        }
        return shlex.split(command.format(**parameters))

    def record(self, name: str, command: str):
        "Record output of a single command."
        log.info("recording %s...", name)

        starttime = time.time()
        stoptime = None
        iotime = None
        try:
            with Popen(self.__make_command(name, command), stdout=PIPE, stderr=PIPE, stdin=DEVNULL) as infile:
                try:
                    (stdout_data, stderr_data) = infile.communicate(timeout=self.timeout)
                except TimeoutExpired:
                    log.warning("%s: process did not finish in time! Output will be incomplete!", name)
                    infile.kill()
                    outs, errs = infile.communicate()
                    log.error("Final words on stdout:\n%s", outs)
                    log.error("Final words on stderr:\n%s", errs)
                stoptime = time.time()
                if infile.returncode != 0:
                    log.warning("%s: returned %s (non-zero)!", name, infile.returncode)
                with open(self.outdir / (name + ".out"), "wb") as outfile:
                    outfile.write(stdout_data)
                if stderr_data:
                    with open(self.outdir / (name + ".err"), "wb") as errfile:
                        log.warning("ERRORS recorded for %s", name)
                        errfile.write(stderr_data)
                        if self.errors_fatal:
                            log.fatal("ERRORS are configured to be fatal.")
                            raise ValueError("Process wrote errors to STDERR!")
                iotime = time.time()
        except CalledProcessError as e:
            log.error("%s: called process failed! retrun code: %d", name, e.returncode)
        except FileNotFoundError as e:
            log.error("%s: %s", name, e)
        finally:
            if stoptime and starttime and stoptime - starttime > self.logtimethres:
                log.info("%s execution took %s seconds", name, stoptime - starttime)
            if iotime and stoptime and iotime - stoptime > self.logtimethres:
                log.info("%s io took %s seconds", name, stoptime - starttime)

    def record_all(self, recordables: Dict[str, str]):
        "Iterate through all recordables and gather data safely."
        for recordable in recordables.items():
            self.record(*recordable)


def main():
    "Start main CLI entry point."
    args = docopt(__doc__)
    if args["--verbose"]:
        log.setLevel(logging.DEBUG)
    log.debug(pformat(args))

    log.info("Gathering metadata...")
    recorder = Recorder(outdir=args["<outdir>"])
    recorder.record_all(_recordables)


if __name__ == "__main__":
    main()<|MERGE_RESOLUTION|>--- conflicted
+++ resolved
@@ -74,22 +74,13 @@
     "hwloc-info": "hwloc-info",
     "hwloc-ls": "hwloc-ls",
     # 'hwloc-topology': 'hwloc-gather-topology {outdir}/hwloc-topology',
-<<<<<<< HEAD
-    'lstopo': 'lstopo --of ascii {outdir}/{name}',
-    'getconf': 'getconf -a',
-    'ulimit': 'ulimit -a',
-    'modules': 'module list',
-    'ps-aux': 'ps aux',
-    'scontrol': 'scontrol show jobid ${SLURM_JOBID} -d',
-    'mpivars': 'mpivars',
-=======
     "lstopo": "lstopo --of ascii {outdir}/{name}",
     "getconf": "getconf -a",
     "ulimit": "ulimit -a",
     "modules": "module list",
     "ps-aux": "ps aux",
     "scontrol": "scontrol show jobid ${SLURM_JOBID} -d",
->>>>>>> 1cf993ed
+    "mpivars": "mpivars",
 }
 
 
