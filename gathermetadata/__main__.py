#!/usr/bin/env python
# encoding: utf8

# beNNch - Unified execution, collection, analysis and
# comparison of neural network simulation benchmarks.
# Copyright (C) 2021 Forschungszentrum Juelich GmbH, INM-6

# This program is free software: you can redistribute it and/or modify it under
# the terms of the GNU General Public License as published by the Free Software
# Foundation, either version 3 of the License, or (at your option) any later
# version.
# This program is distributed in the hope that it will be useful, but WITHOUT
# ANY WARRANTY; without even the implied warranty of MERCHANTABILITY or FITNESS
# FOR A PARTICULAR PURPOSE. See the GNU General Public License for more
# details.  You should have received a copy of the GNU General Public License
# along with this program. If not, see <https://www.gnu.org/licenses/>.

# SPDX-License-Identifier: GPL-3.0-or-later
"""
Collector for generic metadata of HPC execution environment.

Usage: gathermetadata [options] <outdir>

Options:
    -v, --verbose       increase output
    -h, --help          print this text
"""
import logging
import logging.config
import shlex
import time
from pathlib import Path
from pprint import pformat
from subprocess import DEVNULL, PIPE, CalledProcessError, Popen, TimeoutExpired
from typing import Dict

from docopt import docopt  # type: ignore

log = logging.getLogger()
logging.basicConfig(level=logging.DEBUG)

log = logging.getLogger()

try:
    import yaml

    basepath = Path(__file__).parent
    with (basepath / "../logging.yaml").open("r", encoding="utf8") as logconfig:
        logging.config.dictConfig(yaml.safe_load(logconfig))
except ImportError as exc:
    logging.basicConfig(level=logging.DEBUG)
<<<<<<< HEAD
    log.warning("using basic logging config due to exception %s", e)

recordables = {
    'date': 'date --iso=seconds',
    'lshw': 'lshw -json -quiet',
    'dmidecode': 'dmidecode',
    'lspci': 'lspci -v',
    'false': '/bin/false',
    'broken': 'nothing',
    'cpuinfo': 'cat /proc/cpuinfo',
    'meminfo': 'cat /proc/meminfo',
    'env-vars': '/usr/bin/env',
    'ldd-nest': 'ldd nest',
    'conda-environment': 'conda env export',
    'hostname': 'hostname -f',
    'ompi_info': 'ompi_info',
    'ompi_info-parsable': 'ompi_info --parsable --all',
    'ip-r': 'ip r',
    'ip-l': 'ip l',
    'nproc': 'nproc',
    'hwloc-info': 'hwloc-info',
    'hwloc-ls': 'hwloc-ls',
=======
    log.warning("using basic logging config due to exception %s", exc)
except FileNotFoundError as exc:
    logging.basicConfig(level=logging.DEBUG)
    log.warning("using basic logging config due to exception %s", exc)

_recordables = {
    "date": "date --iso=seconds",
    "lshw": "lshw -json -quiet",
    "dmidecode": "dmidecode",
    "lspci": "lspci -v",
    "false": "/bin/false",
    "broken": "nothing",
    "cpuinfo": "cat /proc/cpuinfo",
    "meminfo": "cat /proc/meminfo",
    "env-vars": "/usr/bin/env",
    "ldd-nest": "ldd nest",
    "conda-environment": "conda env export",
    "hostname": "hostname -f",
    "ompi_info": "ompi_info",
    "ip-r": "ip r",
    "ip-l": "ip l",
    "nproc": "nproc",
    "hwloc-info": "hwloc-info",
    "hwloc-ls": "hwloc-ls",
>>>>>>> 4ec16686
    # 'hwloc-topology': 'hwloc-gather-topology {outdir}/hwloc-topology',
    "lstopo": "lstopo --of ascii {outdir}/{name}",
    "getconf": "getconf -a",
    "ulimit": "ulimit -a",
    "modules": "module list",
    "ps-aux": "ps aux",
    "scontrol": "scontrol show jobid ${SLURM_JOBID} -d",
}


class Recorder:
    "Record metadata and handle all error cases."

    def __init__(self, outdir: str = "about", timeout: int = 3, errors_fatal: bool = False):
        self.errors_fatal = errors_fatal
        self.timeout = timeout
        self.logtimethres = 10  # seconds
        self.outdir = Path(outdir or ".")
        if not self.outdir.is_dir():
            self.outdir.mkdir()
            log.warning("created output directory %s", outdir)

    def __make_command(self, name, command):
        "Build a Popen compatible list to run the command."
        parameters = {
            "outdir": self.outdir,
            "name": name,
            "command": command,
        }
        return shlex.split(command.format(**parameters))

    def record(self, name: str, command: str):
        "Record output of a single command."
        log.info("recording %s...", name)

        starttime = time.time()
        stoptime = None
        iotime = None
        try:
            with Popen(self.__make_command(name, command), stdout=PIPE, stderr=PIPE, stdin=DEVNULL) as infile:
                try:
                    (stdout_data, stderr_data) = infile.communicate(timeout=self.timeout)
                except TimeoutExpired:
                    log.warning("%s: process did not finish in time! Output will be incomplete!", name)
                    infile.kill()
                    outs, errs = infile.communicate()
                    log.error("Final words on stdout:\n%s", outs)
                    log.error("Final words on stderr:\n%s", errs)
                stoptime = time.time()
                if infile.returncode != 0:
                    log.warning("%s: returned %s (non-zero)!", name, infile.returncode)
                with open(self.outdir / (name + ".out"), "wb") as outfile:
                    outfile.write(stdout_data)
                if stderr_data:
                    with open(self.outdir / (name + ".err"), "wb") as errfile:
                        log.warning("ERRORS recorded for %s", name)
                        errfile.write(stderr_data)
                        if self.errors_fatal:
                            log.fatal("ERRORS are configured to be fatal.")
                            raise ValueError("Process wrote errors to STDERR!")
                iotime = time.time()
        except CalledProcessError as e:
            log.error("%s: called process failed! retrun code: %d", name, e.returncode)
        except FileNotFoundError as e:
            log.error("%s: %s", name, e)
        finally:
            if stoptime and starttime and stoptime - starttime > self.logtimethres:
                log.info("%s execution took %s seconds", name, stoptime - starttime)
            if iotime and stoptime and iotime - stoptime > self.logtimethres:
                log.info("%s io took %s seconds", name, stoptime - starttime)

    def record_all(self, recordables: Dict[str, str]):
        "Iterate through all recordables and gather data safely."
        for recordable in recordables.items():
            self.record(*recordable)


def main():
    "Start main CLI entry point."
    args = docopt(__doc__)
    if args["--verbose"]:
        log.setLevel(logging.DEBUG)
    log.debug(pformat(args))

    log.info("Gathering metadata...")
    recorder = Recorder(outdir=args["<outdir>"])
    recorder.record_all(_recordables)


if __name__ == "__main__":
    main()<|MERGE_RESOLUTION|>--- conflicted
+++ resolved
@@ -49,10 +49,12 @@
         logging.config.dictConfig(yaml.safe_load(logconfig))
 except ImportError as exc:
     logging.basicConfig(level=logging.DEBUG)
-<<<<<<< HEAD
-    log.warning("using basic logging config due to exception %s", e)
+    log.warning("using basic logging config due to exception %s", exc)
+except FileNotFoundError as exc:
+    logging.basicConfig(level=logging.DEBUG)
+    log.warning("using basic logging config due to exception %s", exc)
 
-recordables = {
+_recordables = {
     'date': 'date --iso=seconds',
     'lshw': 'lshw -json -quiet',
     'dmidecode': 'dmidecode',
@@ -72,32 +74,6 @@
     'nproc': 'nproc',
     'hwloc-info': 'hwloc-info',
     'hwloc-ls': 'hwloc-ls',
-=======
-    log.warning("using basic logging config due to exception %s", exc)
-except FileNotFoundError as exc:
-    logging.basicConfig(level=logging.DEBUG)
-    log.warning("using basic logging config due to exception %s", exc)
-
-_recordables = {
-    "date": "date --iso=seconds",
-    "lshw": "lshw -json -quiet",
-    "dmidecode": "dmidecode",
-    "lspci": "lspci -v",
-    "false": "/bin/false",
-    "broken": "nothing",
-    "cpuinfo": "cat /proc/cpuinfo",
-    "meminfo": "cat /proc/meminfo",
-    "env-vars": "/usr/bin/env",
-    "ldd-nest": "ldd nest",
-    "conda-environment": "conda env export",
-    "hostname": "hostname -f",
-    "ompi_info": "ompi_info",
-    "ip-r": "ip r",
-    "ip-l": "ip l",
-    "nproc": "nproc",
-    "hwloc-info": "hwloc-info",
-    "hwloc-ls": "hwloc-ls",
->>>>>>> 4ec16686
     # 'hwloc-topology': 'hwloc-gather-topology {outdir}/hwloc-topology',
     "lstopo": "lstopo --of ascii {outdir}/{name}",
     "getconf": "getconf -a",
