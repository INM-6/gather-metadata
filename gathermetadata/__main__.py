--- conflicted
+++ resolved
@@ -72,11 +72,8 @@
     'getconf': 'getconf -a',
     'ulimit': 'ulimit -a',
     'modules': 'module list',
-<<<<<<< HEAD
     'ps-aux': 'ps aux',
-=======
-    'scontrol': 'scontrol show jobid ${SLURM_JOBID} -d'
->>>>>>> 0ff82959
+    'scontrol': 'scontrol show jobid ${SLURM_JOBID} -d',
 }
 
 
